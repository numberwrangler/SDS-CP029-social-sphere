--- conflicted
+++ resolved
@@ -1,5 +1,4 @@
 # Contains all libraries that are needed for this project
-<<<<<<< HEAD
 pandas
 matplotlib
 seaborn
@@ -14,6 +13,4 @@
 streamlit
 pandas
 numpy
-plotly
-=======
->>>>>>> 319bb21a
+plotly